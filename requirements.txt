networkx
scipy
matplotlib
scikit-learn
psutil
pywindowx==0.0.3
<<<<<<< HEAD
pandas
=======
seaborn
>>>>>>> 989eea63
<|MERGE_RESOLUTION|>--- conflicted
+++ resolved
@@ -4,8 +4,5 @@
 scikit-learn
 psutil
 pywindowx==0.0.3
-<<<<<<< HEAD
 pandas
-=======
-seaborn
->>>>>>> 989eea63
+seaborn