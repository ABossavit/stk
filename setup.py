--- conflicted
+++ resolved
@@ -10,15 +10,11 @@
                 'stk.molecular',
                 'stk.molecular.topologies',
                 'stk.molecular.topologies.cage',
-<<<<<<< HEAD
                 'stk.optimization',
-                'stk.ga'])
-=======
-                'stk.optimization'],
+                'stk.ga'],
       install_requires=['networkx',
                         'scipy',
                         'matplotlib',
                         'sklearn',
                         'psutil',
-                        'pywindowx'])
->>>>>>> d7e44cc8
+                        'pywindowx'])