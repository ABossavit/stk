import pytest
from collections import Counter
import os
from os.path import join
import stk
import itertools as it

odir = 'population_tests_output'
if not os.path.exists(odir):
    os.mkdir(odir)


def NewMol():
    return stk.ConstructedMolecule.__new__(stk.ConstructedMolecule)


def test_init(amine2, aldehyde2, amine3):
    """
    Tests the __init__ method of the stk.Population class.

    """

    pop = stk.Population(
        NewMol(),
        amine2,
        NewMol(),
        stk.Population(NewMol(), NewMol(), aldehyde2),
        stk.Population(),
        stk.Population(amine3, stk.Population(NewMol(), NewMol())),
        NewMol()
    )

    assert len(pop) == 10
    assert len(pop.direct_members) == 4
    assert len(pop.subpopulations) == 3


def test_init_all():

    amines = [
        stk.BuildingBlock('NCCCN', ['amine']),
        stk.BuildingBlock('NCCCCCN', ['amine']),
        stk.BuildingBlock('NCCOCCN', ['amine']),
    ]
    aldehydes = [
        stk.BuildingBlock('O=CCC(C=O)CC=O', ['aldehyde']),
        stk.BuildingBlock('O=CCC(C=O)CC=O', ['aldehyde']),
        stk.BuildingBlock('O=CC(C=O)COCC=O', ['aldehyde']),
    ]
    # A total of 9 cages will be created.
    cages = stk.Population.init_all(
        building_blocks=[amines, aldehydes],
        topology_graphs=[stk.cage.FourPlusSix()]
    )

    assert len(cages) == 9
    cages.remove_duplicates(key=lambda mol: mol._key)
    assert len(cages) == 6

    for cage in cages:
        bbs = tuple(cage.building_block_vertices.keys())
        assert len(bbs) == 2
        assert (
            repr(cage.topology_graph) == repr(stk.cage.FourPlusSix())
        )
        amines = tuple(
            bb for bb in bbs
            if bb.func_groups[0].fg_type.name == 'amine'
        )
        assert len(amines) == 1
        aldehydes = tuple(
            bb for bb in bbs
            if bb.func_groups[0].fg_type.name == 'aldehyde'
        )
        assert len(aldehydes) == 1


def test_clone(population):
    clone = population.clone()
    for m1, m2 in it.zip_longest(population, clone):
        assert m1 is m2


def test_init_random():
    amines = [
        stk.BuildingBlock('NCCCN', ['amine']),
        stk.BuildingBlock('NCCCCCN', ['amine']),
        stk.BuildingBlock('NCCOCCN', ['amine']),
    ]
    aldehydes = [
        stk.BuildingBlock('O=CCC(C=O)CC=O', ['aldehyde']),
        stk.BuildingBlock('O=CCC(C=O)CC=O', ['aldehyde']),
        stk.BuildingBlock('O=CC(C=O)COCC=O', ['aldehyde']),
    ]

    cages = stk.Population.init_random(
        building_blocks=[amines, aldehydes],
        topology_graphs=[stk.cage.FourPlusSix()],
        size=5
    )

    assert len(cages) == 5
    assert len(cages.direct_members) == 5
    assert len(cages.subpopulations) == 0

    for cage in cages:
        bbs = tuple(cage.building_block_vertices.keys())
        assert len(bbs) == 2
        assert (
            repr(cage.topology_graph) == repr(stk.cage.FourPlusSix())
        )
        amines = tuple(
            bb for bb in bbs
            if bb.func_groups[0].fg_type.name == 'amine'
        )
        assert len(amines) == 1
        aldehydes = tuple(
            bb for bb in bbs
            if bb.func_groups[0].fg_type.name == 'aldehyde'
        )
        assert len(aldehydes) == 1


def test_init_diverse():
    amines = [
        stk.BuildingBlock('NCCCN', ['amine']),
        stk.BuildingBlock('NCCCCCN', ['amine']),
        stk.BuildingBlock('NCCOCCN', ['amine']),
    ]
    aldehydes = [
        stk.BuildingBlock('O=CCC(C=O)CC=O', ['aldehyde']),
        stk.BuildingBlock('O=CCC(C=O)CC=O', ['aldehyde']),
        stk.BuildingBlock('O=CC(C=O)COCC=O', ['aldehyde']),
    ]

    # A total of 4 cages will be created.
    cages = stk.Population.init_diverse(
        building_blocks=[amines, aldehydes],
        topology_graphs=[stk.cage.FourPlusSix()],
        size=2
    )

    cage1, cage2 = cages
    amine = next(
        bb for bb in cage1.building_block_vertices
        if bb.func_groups[0].fg_type.name == 'amine'
    )
    aldehyde = next(
        bb for bb in cage1.building_block_vertices
        if bb.func_groups[0].fg_type.name == 'aldehyde'
    )
    diff_bb1 = min(
        amines,
        key=lambda m: stk.dice_similarity(m, amine)
    )
    diff_bb2 = min(
        aldehydes,
        key=lambda m: stk.dice_similarity(m, aldehyde)
    )
    cage2_amine = next(
        bb for bb in cage2.building_block_vertices
        if bb.func_groups[0].fg_type.name == 'amine'
    )
    cage2_aldehyde = next(
        bb for bb in cage2.building_block_vertices
        if bb.func_groups[0].fg_type.name == 'aldehyde'
    )
    assert cage2_amine is diff_bb1
    assert cage2_aldehyde is diff_bb2


def test_add_members(tmp_population, population):
    assert len(tmp_population) == len(population)

    tmp_population.add_members(
        molecules=population,
        duplicate_key=lambda m: m._key
    )
    assert len(population) == len(tmp_population)

    tmp_population.add_members(
        molecules=population,
        duplicate_key=None
    )
    assert len(population)*2 == len(tmp_population)


def test_add_subpopulation(population, tmp_population):
    for member in population:
        assert member not in tmp_population

    assert len(population) == len(tmp_population)

    num_direct_members = len(tmp_population.direct_members)
    tmp_population.add_subpopulation(population)
    assert len(tmp_population.direct_members) == num_direct_members
    assert len(population)*2 == len(tmp_population)

    for member in population:
        assert member in tmp_population


def test_get_all_members(population):
    """
    Check that all members, direct and in subpopulations, are returned.

    """

    assert len(list(population)) == len(population)


def test_set_mol_ids(tmp_population):
    for member in tmp_population:
        assert not hasattr(member, 'id')

    tmp_population.set_mol_ids(10)
    ids = set(m.id for m in tmp_population)
    tmp_population.remove_duplicates()
    for i in range(10, 10+len(tmp_population)):
        assert i in ids
    assert len(ids) == len(tmp_population)


def test_dump_and_load(tmp_population):
    path = join(odir, 'population.dump')

    # Add optional attrs to one of the mooecules.
    first = tmp_population[0]
    first.test_attr1 = 'something'
    first.test_attr2 = 12
    first.test_attr3 = ['12', 'something', 21]
    first.test_attr4 = 1111333
    include_attrs = [
        'test_attr1', 'test_attr2', 'test_attr3', 'test_attr5'
    ]

    with pytest.raises(Exception):
        tmp_population.dump(
            path=path,
            include_attrs=include_attrs,
            ignore_missing_attrs=False
        )

    tmp_population.dump(
        path=path,
        include_attrs=include_attrs,
        ignore_missing_attrs=True
    )

    p0 = stk.Population.load(path, use_cache=False)
    # Check that the molecule has the extra attributes.
    assert p0[0].test_attr1 == first.test_attr1
    assert p0[0].test_attr2 == first.test_attr2
    assert p0[0].test_attr3 == first.test_attr3
    assert not hasattr(p0[0], 'test_attr4')

    # Check that other molecules do not have extra attributes.
    for mol in p0[1:]:
        assert all(not hasattr(mol, attr) for attr in include_attrs)

    p1 = stk.Population.load(path, use_cache=True)
    # Check that the molecule has the extra attributes.
    assert p1[0].test_attr1 == first.test_attr1
    assert p1[0].test_attr2 == first.test_attr2
    assert p1[0].test_attr3 == first.test_attr3
    assert not hasattr(p1[0], 'test_attr4')
    assert all(m not in p0 for m in p1)

    # Check that other molecules do not have extra attributes.
    for mol in p0[1:]:
        assert all(not hasattr(mol, attr) for attr in include_attrs)

    p2 = stk.Population.load(path, use_cache=True)
    assert all(m in p2 for m in p1)


def test_optimize(tmp_population):
    optimizer = stk.NullOptimizer(use_cache=True)
    assert not optimizer._cache
    tmp_population.optimize(optimizer)
    assert len(optimizer._cache) == len(set(tmp_population))

    raiser = stk.RaisingOptimizer(optimizer, 1)
    with pytest.raises(stk.RaisingOptimizerError):
        tmp_population.optimize(raiser)


def test_remove_duplicates_across_subpopulations(tmp_population):
    tmp_population.remove_duplicates(across_subpopulations=True)
    main = tmp_population.clone() + tmp_population.clone()

    # Show that cages are duplicated.
    assert all(val == 2 for val in Counter(main).values())
    # Show that duplicates are not in the same subpopulations.
    assert all(
        val == 1 for val in Counter(main.subpopulations[0]).values()
    )
    # Remove duplicates regardless of where they are.
    main.remove_duplicates(across_subpopulations=True)
    assert all(val == 1 for val in Counter(main).values())


def test_remove_duplicates_not_across_subpopulations():
    x = stk.BuildingBlock('C')
    y = stk.BuildingBlock('N')
    subpop = stk.Population(x, x, y, stk.Population(y, y))
    pop = subpop.clone() + subpop.clone()
    counts = Counter(pop)
    assert counts[x] == 4
    assert counts[y] == 6

    subpop_counts = Counter(pop.subpopulations[0].direct_members)
    assert subpop_counts[x] == 2
    assert subpop_counts[y] == 1

    pop.remove_duplicates(across_subpopulations=False)
    counts = Counter(pop)
    assert counts[x] == 2
    assert counts[y] == 4

    subpop_counts = Counter(pop.subpopulations[0].direct_members)
    assert subpop_counts[x] == 1
    assert subpop_counts[y] == 1


def remove_members(tmp_population):
    assert any(
        isinstance(m, stk.BuildingBlock) for m in tmp_population
    )
    tmp_population.remove_members(
        key=lambda m: isinstance(m, stk.BuildingBlock)
    )
    assert not any(
        isinstance(m, stk.BuildingBlock) for m in tmp_population
    )


def test_getitem(population):
    """
    Test that the '[]' operator is working.

    """

    # [:] should flatten the population, all members from
    # subpopulations should be transferred to the members attribute.
    flat_pop = population[:]
    assert len(flat_pop.direct_members) == len(population)
    assert population[1] is population.direct_members[1]


def test_len(population):
    assert len(population) == 19


def test_sub(population):
    assert len(population - population.clone()) == 0


def test_add(population):
    """
    Create a new population from two others.

    The added populations should have their internal structure
    presevered. This means that the way their subpopulations are
    structured is not changed.

    """

    c1 = population.clone()
    c2 = population.clone()
    result = c1 + c2
    assert len(result) == 2*len(population)
    assert not result.direct_members
    assert len(result.subpopulations) == 2
    assert result.subpopulations[0] is c1
    assert result.subpopulations[1] is c2


def test_contains(tmp_population, population):
    """
    Ensure the `in` operator works.

    """

<<<<<<< HEAD
    # Make a population from some mols and initialize.
    mols = [mol for mol in generate_population(cache=True)]

    pop = stk.Population(*mols[:-1])

    # Check that a cage that should not be in it is not.
    assert mols[-1] not in pop
    # Check that a cage that should be in it is.
    assert mols[3] in pop

    # Ensure that the cage is found even if it is in a subpopulation.
    subpop_cages = generate_population(cache=True, offset=True)
    pop.add_subpopulation(subpop_cages)
    assert subpop_cages[2] in pop


def test_calculate_member_fitness(fitness_calculator,
                                  tmp_polymer_pop):

    pop = stk.GAPopulation(*tmp_polymer_pop)
    for mol in pop:
        assert not hasattr(mol, 'fitness')

    pop.calculate_member_fitness(fitness_calculator)

    for mol in pop:
        assert mol.fitness == 12

    with pytest.raises(stk.RaisingFitnessCalculatorError):
        calc = stk.RaisingFitnessCalculator(
                    fitness_calculator=fitness_calculator,
                    fail_chance=1
        )
        pop.calculate_member_fitness(calc)
=======
    assert all(m not in population for m in tmp_population)
    assert all(m in population for m in population.clone())
>>>>>>> 9ec5c7f7
<|MERGE_RESOLUTION|>--- conflicted
+++ resolved
@@ -382,21 +382,8 @@
 
     """
 
-<<<<<<< HEAD
-    # Make a population from some mols and initialize.
-    mols = [mol for mol in generate_population(cache=True)]
-
-    pop = stk.Population(*mols[:-1])
-
-    # Check that a cage that should not be in it is not.
-    assert mols[-1] not in pop
-    # Check that a cage that should be in it is.
-    assert mols[3] in pop
-
-    # Ensure that the cage is found even if it is in a subpopulation.
-    subpop_cages = generate_population(cache=True, offset=True)
-    pop.add_subpopulation(subpop_cages)
-    assert subpop_cages[2] in pop
+    assert all(m not in population for m in tmp_population)
+    assert all(m in population for m in population.clone())
 
 
 def test_calculate_member_fitness(fitness_calculator,
@@ -416,8 +403,4 @@
                     fitness_calculator=fitness_calculator,
                     fail_chance=1
         )
-        pop.calculate_member_fitness(calc)
-=======
-    assert all(m not in population for m in tmp_population)
-    assert all(m in population for m in population.clone())
->>>>>>> 9ec5c7f7
+        pop.calculate_member_fitness(calc)