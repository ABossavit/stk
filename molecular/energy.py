--- conflicted
+++ resolved
@@ -170,13 +170,6 @@
 """
 
 import os
-<<<<<<< HEAD
-import time
-import psutil
-import copy
-from weakref import ref
-=======
->>>>>>> 7b142189
 import rdkit.Chem.AllChem as rdkit
 import subprocess as sp
 from uuid import uuid4
